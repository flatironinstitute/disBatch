--- conflicted
+++ resolved
@@ -1,10 +1,7 @@
 #!/usr/bin/env python
 
 import logging, os, re, signal, socket, subprocess as SUB, sys, time
-<<<<<<< HEAD
 import cgi
-=======
->>>>>>> 2ce3a923
 
 from multiprocessing import Process as mpProcess, Queue as mpQueue
 
@@ -12,23 +9,13 @@
 from threading import BoundedSemaphore, Thread
 
 myHostname = socket.gethostname()
-<<<<<<< HEAD
 myFQDN = socket.getfqdn(myHostname)
-myPid = os.getpid()
-
-dbcomment = re.compile('^\s*(#|$)')
-dbbarrier = re.compile('^#DISBATCH BARRIER(?: (.+)?)?$', re.I)
-# would it make sense to allow an (optional) command after the repeat?
-dbrepeat  = re.compile('^#DISBATCH REPEAT\s+(?P<repeat>[0-9]+)(?:\s+start\s+(?P<start>[0-9]+))?(?:\s+step\s+(?P<step>[0-9]+))?(?: (?P<command>.+))?\s*$', re.I)
-dbprefix  = re.compile('^#DISBATCH PREFIX (.*)$', re.I)
-=======
 myPid = os.getpid()
 
 dbbarrier = re.compile('^#DISBATCH BARRIER(?: (.+)?)?$', re.I)
 dbcomment = re.compile('^\s*(#|$)')
 dbprefix  = re.compile('^#DISBATCH PREFIX (.*)$', re.I)
 dbrepeat  = re.compile('^#DISBATCH REPEAT\s+(?P<repeat>[0-9]+)(?:\s+start\s+(?P<start>[0-9]+))?(?:\s+step\s+(?P<step>[0-9]+))?(?: (?P<command>.+))?\s*$', re.I)
->>>>>>> 2ce3a923
 dbsuffix  = re.compile('^#DISBATCH SUFFIX (.*)$', re.I)
 
 # Special ID for "out of band" task events
@@ -36,15 +23,9 @@
 CmdPoison = '!!Poison!!'
 CmdRetire = '!!Retire Me!!'
 
-<<<<<<< HEAD
 ScriptPath = sys.argv[0] or __file__
 if not ScriptPath.startswith("/tmp/"):
     sys.path.append(os.path.dirname(ScriptPath))
-=======
-# TODO: Because of the way SLURM stages batch scripts, it is difficult to infer the correct path.
-ScriptPath = '/mnt/xfs1/home/carriero/projects/parBatch/parSlurm/wip/disBatch.py'
-sys.path.append(os.path.dirname(ScriptPath))
->>>>>>> 2ce3a923
 import kvsstcp
 
 def isHostSelf(host):
@@ -55,7 +36,6 @@
 
 class BatchContext(object):
     def __init__(self, sysid, jobid, nodes, cylinders):
-        # Could make nodes => cylinders a dict since that's how it's used in EngineBlock
         self.sysid, self.jobid, self.nodes, self.cylinders = sysid, jobid, nodes, cylinders
         self.wd = os.getcwd() #TODO: Easy enough to override, but still... Is this the right place for this?
         self.retiredNodes = set()
@@ -130,7 +110,6 @@
 
         super(SlurmContext, self).__init__('SLURM', jobid, nodes, cylinders)
 
-<<<<<<< HEAD
     def launch(self, kvsserver):
         kvs = kvsstcp.KVSClient(kvsserver)
         kvs.put('.context', self)
@@ -138,29 +117,6 @@
         # start one engine per node using the equivalent of:
         # srun -n $SLURM_JOB_NUM_NODES --ntasks-per-node=1 thisScript --engine
         p = SUB.Popen(['srun', '-n', os.environ['SLURM_JOB_NUM_NODES'], '--ntasks-per-node=1', '--bcast=/tmp/disBatch_%s_exe.tmp'%self.jobid, ScriptPath, '--engine', kvsserver])
-=======
-    return BatchContext('SLURM', jobid, nodes, cylinders, slurmContextLaunch, slurmContextRetire) 
-
-def slurmContextLaunch(context, kvsserver):
-    kvs = kvsstcp.KVSClient(kvsserver)
-    kvs.put('.context', context)
-    kvs.close()
-    # start one engine per node using the equivalent of:
-    # srun -n $SLURM_JOB_NUM_NODES --ntasks-per-node=1 thisScript --engine
-    p = SUB.Popen(['srun', '-n', os.environ['SLURM_JOB_NUM_NODES'], '--ntasks-per-node=1', ScriptPath, '--engine', kvsserver])
-
-def slurmContextRetire(context, node):
-    if node.startswith(myHostname) or myHostname.startswith(node):
-        logger.info('Refusing to retire ("%s", "%s").', node, myHostname)
-    else:
-        context.retiredNodes.add(node)
-        command = ['scontrol', 'update', 'JobId=%s'%context.jobid, 'NodeList=' + ','.join([n for n in context.nodes if n not in context.retiredNodes])]
-        logger.info('Retiring node "%s": %s', node, repr(command))
-        try:
-            SUB.check_call(command)
-        except Exception, e:
-            logger.warn('Retirement planning needs improvement: %s', repr(e))
->>>>>>> 2ce3a923
 
     def retire(self, node):
         if isHostSelf(node):
@@ -192,10 +148,9 @@
 #
 # You can also specify a "job id" via DISBATCH_SSH_JOBID. If you do
 # not provide one, one will be created from the PID and epoch time.
-<<<<<<< HEAD
 class SSHContext(BatchContext):
     def __init__(self):
-        jobid = os.environ.get('DISBATCH_SSH_JOBID', '%d_%.6f'%(os.getpid(), time.time()))
+        jobid = os.environ.get('DISBATCH_SSH_JOBID', '%d_%.6f'%(myPid, time.time()))
 
         cylinders, nodes = [], []
         for p in os.environ['DISBATCH_SSH_NODELIST'].split(','):
@@ -221,35 +176,6 @@
     #if ...: LSFContext
     #if ...: PBSContext
     if 'DISBATCH_SSH_NODELIST' in os.environ: return SSHContext()
-=======
-def sshContext():
-    if 'DISBATCH_SSH_NODELIST' not in os.environ: return None
-
-    jobid = os.environ.get('DISBATCH_SSH_JOBID', '%d_%.6f'%(os.getpid(), time.time()))
-
-    cylinders, nodes = [], []
-    for p in os.environ['DISBATCH_SSH_NODELIST'].split(','):
-        n, e = p.split(':')
-        if n == 'localhost': n = myHostname
-        nodes.append(n)
-        cylinders.append(int(e))
-        
-    return BatchContext('SSH', jobid, nodes, cylinders, sshContextLaunch, sshContextRetire)
-
-def sshContextLaunch(context, kvsserver):
-    kvs = kvsstcp.KVSClient(kvsserver)
-    kvs.put('.context', context)
-    kvs.close()
-    for n in context.nodes:
-        prefix = ['ssh', n]
-        if n == myHostname: prefix = []
-        p = SUB.Popen(prefix + [ScriptPath, '--engine', kvsserver], stdout=open('engine_wrap_%s_%s.out'%(context.jobid, n), 'w'), stderr=open('engine_wrap_%s_%s.err'%(context.jobid, n), 'w'))
-    
-def sshContextRetire(context, node):
-    logger.info('Retiring node "%s": %s', node, 'ToDo: add clean up hook here?')
-
-ContextProbes = [geContext, lsfContext, pbsContext, slurmContext, sshContext]
->>>>>>> 2ce3a923
 
 # When the user specifies a command that will be generating tasks,
 # this class wraps the command's execution so we can trigger a
@@ -364,7 +290,7 @@
 class Feeder(Thread):
     def __init__(self, kvsserver, context, mailFreq, mailTo, tasks, trackResults):
 
-        # Convert the '.finished task' kvs into a simple Queue
+        # Convert the '.finished task' kvs into a simple Queue (would be unnecessary if we had non-blocking kvs.get)
         class FinishedTask(Thread):
             def __init__(self):
                 Thread.__init__(self, name='FinishedTask')
@@ -429,17 +355,14 @@
         statusfolast = statusfo.tell()
 
         self.kvs.put('.common env', {'DISBATCH_JOBID': str(self.context.jobid), 'DISBATCH_NAMETASKS': nametasks}) #TODO: Add more later?
-<<<<<<< HEAD
-=======
-        updatedStatus = False
->>>>>>> 2ce3a923
         self.kvs.put('DisBatch status', '<Starting...>', False)
         while 1:
             logger.info('Feeder loop: %s.', (more, finished, active, self.shutdown))
             if self.shutdown: break
+
+            # Make changes visible via KVS.
             self.updateStatus(more = more, barrier = barrier, finished = finished, failed = failed, active = active)
 
-<<<<<<< HEAD
             if active:
                 # Deal with finished tasks, waiting if necessary
                 # Block if we're waiting at a barrier, at end, or there are no free slots
@@ -457,32 +380,6 @@
                             logger.error('Unrecognized oob task: %(s)', tinfo)
                         continue
 
-=======
-            # Make changes visible via KVS.
-            if updatedStatus:
-                self.kvs.get('DisBatch status', False)
-                self.kvs.put('DisBatch status', '{' + ', '.join(['"%s": %s'%(x, eval(x)) for x in ['more', 'barrier', 'active', 'finished', 'failed']]) + '}', False)
-                updatedStatus = False
-
-            if active:
-                # Deal with finished tasks, waiting if necessary
-                # Block if we're waiting at a barrier, at end, or there are no free slots
-                try:
-                    tinfo = self.finished.queue.get(barrier or not more or active >= totalSlots)
-                except Empty:
-                    tinfo = None
-                if tinfo:
-                    logger.debug('Finished task: %s', tinfo)
-                    if tinfo.taskId == TaskIdOOB:
-                        # A finished tasks with id -1 indicates some sort of OOB control message.
-                        if tinfo.taskCmd == CmdRetire:
-                            self.context.retireFunc(self.context, tinfo.host)
-                        else:
-                            logger.error('Unrecognized oob task: %(s)', tinfo)
-                        continue
-
-                    updatedStatus = True
->>>>>>> 2ce3a923
                     if self.trackResults: self.kvs.put(self.tasks.resultkey%tinfo.taskId, str(tinfo), False)
                     finished += 1
                     logger.debug('releasing task slot.')
@@ -610,12 +507,8 @@
                 tp.wait()
                 self.ebProc, self.obProc, self.taskProc = None, None, None
                 t1 = time.time()
-<<<<<<< HEAD
                 # should we wait for obp, ebp here?  would it be more efficient/allow more options to capture output in this process?
                 ti = TaskInfo(taskId, taskStreamIndex, taskRepIndex, taskCmd, myHostname, tp.pid, tp.returncode, t0, t1, int(obp.stdout.read()), int(ebp.stdout.read()))
-=======
-                ti = TaskInfo(taskId, taskStreamIndex, taskRepIndex, taskCmd, myHostname, tp.pid, tp.returncode, t0, t1, int(obp.stdout.read()), int(ebp.stdout.read()))            
->>>>>>> 2ce3a923
                 logger.info('Cylinder %s completed: %s', self.cylinderId, ti)
                 self.coq.put(['done', ti])
 
@@ -667,26 +560,18 @@
                 else:
                     liveCylinders -= 1
             elif tag == 'task':
-<<<<<<< HEAD
-                # Is this to "broadcast" this message to other clients?
-=======
                 # This is a control message. The default at the moment
                 # is to put it back so other engines will see it. In
                 # the future we may have additional codings, perhaps
                 # ones that shouldn't auto propagate, so this sort of
                 # test will become a bit more complicated.
->>>>>>> 2ce3a923
                 if o[0] == TaskIdOOB: self.kvs.put('.task', o)
                 self.ciq.put(o)
                 inFlight += 1
             else:
                 logger.error('Unknown cylinder input tag: "%s" (%s)', tag, repr(o))
-<<<<<<< HEAD
-        self.kvs.put('.finished task', TaskInfo(TaskIdOOB, -1, -1, CmdRetire))
+        self.kvs.put('.finished task', TaskInfo(TaskIdOOB, -1, -1, CmdRetire, myHostname))
         self.kvs.close()
-=======
-        self.kvs.put('.finished task', TaskInfo(TaskIdOOB, -1, -1, CmdRetire, myHostname))
->>>>>>> 2ce3a923
 
 # Fail safe: if we lose KVS connectivity (or someone binds the
 # ".shutdown" key), we kill the engine.
