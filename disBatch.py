--- conflicted
+++ resolved
@@ -1,1506 +1,5 @@
 #!/usr/bin/env python3
-<<<<<<< HEAD
+
 from disbatch import disBatch
 
-disBatch.main()
-=======
-
-import json, logging, os, random, re, signal, socket, subprocess as SUB, sys, time
-
-from ast import literal_eval
-from collections import defaultdict as DD
-
-try:
-    from queue import Queue, Empty
-except ImportError:
-    from Queue import Queue, Empty
-from threading import Thread
-
-DisBatchRoot = os.environ.get('DISBATCH_ROOT', None)
-DbUtilPath = '?Not Set Yet?'
-
-if DisBatchRoot:
-    DisBatchPath = DisBatchRoot + os.path.sep + 'disBatch.py'
-    ImportDir = DisBatchRoot
-else:
-    # Try to guess.
-    DisBatchPath = os.path.realpath(__file__)
-    ImportDir = os.path.dirname(DisBatchPath)
-
-sys.path.append(ImportDir)
-
-try:
-    import kvsstcp
-except ImportError:
-    print('''
-Could not find disBatch components in:
-
-  %s
-
-Try setting the environment variable "DISBATCH_ROOT" to the directory
-containing the script "disBatch.py", which should have a subdirectory
-named "kvsstcp".
-'''%ImportDir, file=sys.stderr)
-    sys.exit(1)
-
-# disbatch should import if kvsstcp imports
-import disbatch
-
-
-myHostname = socket.gethostname()
-myPid = os.getpid()
-
-# Note that even though these are case insensitive, only lines that start with upper-case '#DISBATCH' prefixes are tested
-dbbarrier   = re.compile(r'^#DISBATCH BARRIER(?: (.+)?)?$', re.I)
-dbcomment   = re.compile(r'^\s*(#|$)')
-dbprefix    = re.compile(r'^#DISBATCH PREFIX (.*)$', re.I)
-dbrepeat    = re.compile(r'^#DISBATCH REPEAT\s+(?P<repeat>[0-9]+)(?:\s+start\s+(?P<start>[0-9]+))?(?:\s+step\s+(?P<step>[0-9]+))?(?: (?P<command>.+))?\s*$', re.I)
-dbsuffix    = re.compile(r'^#DISBATCH SUFFIX (.*)$', re.I)
-dbperengine = re.compile(r'^#DISBATCH (?:PERENGINE|PERNODE) (.*)$', re.I) # PERNODE is deprecated. TODO: warn about this?
-
-# Heart beat info.
-PulseTime = 30
-NoPulse = 3*PulseTime + 1 # A task is considered dead if we don't hear from it after 3 heart beat cycles.
-
-def compHostnames(h0, h1):
-    return h0.split('.', 1)[0] == h1.split('.', 1)[0]
-
-def waitTimeout(sub, timeout, interval=1):
-    r = sub.poll()
-    while r is None and timeout > 0:
-        time.sleep(interval)
-        timeout -= interval
-        r = sub.poll()
-    return r
-
-def killPatiently(sub, name, timeout=15):
-    if not sub: return
-    r = sub.poll()
-    waited = False
-    if r is None:
-        logger.info('Waiting for %s to finish...', name)
-        waited = True
-        r = waitTimeout(sub, timeout)
-    if r is None:
-        logger.warn('Terminating %s...', name)
-        try:
-            sub.terminate()
-        except OSError:
-            pass
-        r = waitTimeout(sub, timeout)
-    if r is None:
-        logger.warn('Killing %s.', name)
-        try:
-            sub.kill()
-        except OSError:
-            pass
-        r = sub.wait()
-    if r or waited:
-        logger.info("%s returned %d", name, r)
-    return r
-
-def register(kvs, which):
-    key = '%d'%(10e7*random.random())
-    kvs.put('.controller', ('register', (which, key)))
-    return kvs.get(key)
-
-class DisBatchInfo:
-    def __init__(self, args, name, uniqueId, wd):
-        self.args, self.name, self.uniqueId, self.wd = args, name, uniqueId, wd
-
-class BatchContext:
-    def __init__(self, sysid, dbInfo, rank, nodes, cylinders, args, contextLabel=None):
-        if contextLabel is None:
-            contextLabel = 'context%05'%rank
-        self.sysid, self.dbInfo, self.rank, self.nodes, self.cylinders, self.args, self.label = sysid, dbInfo, rank, nodes, cylinders, args, contextLabel
-        self.error = False # engine errors (non-zero return values)
-        self.kvsKey = '.context_%d'%rank
-        self.retireCmd = None
-
-    def __str__(self):
-        return 'Context type: %s\nLabel: %s\nNodes: %r\nCylinders: %r\n'%(self.sysid, self.label, self.nodes, self.cylinders)
-
-    def launch(self, kvs):
-        '''Launch the engine processes on all the nodes by calling launchNode for each.'''
-        kvs.put(self.kvsKey, self)
-        kvs.put('.controller', ('context info', self))
-        self.engines = dict() # live subprocesses
-        for n in self.nodes:
-            self.engines[n] = self.launchNode(n)
-
-    def poll(self):
-        '''Check if any engines have stopped.'''
-        for n, e in list(self.engines.items()):
-            r = e.poll()
-            if r is not None:
-                logger.info('Engine %s exited: %d', n, r)
-                del self.engines[n]
-                self.retireNode(n, r)
-
-    def launchNode(self, node):
-        '''Launch an engine for a single node.  Should return a subprocess handle (unless launch itself is overridden).'''
-        raise NotImplementedError('%s.launchNode is not implemented' % type(self))
-
-    def retireEnv(self, node, ret):
-        '''Generate an environment for running the retirement command for a given node.'''
-        env = os.environ.copy()
-        env['NODE'] = node
-        env['RETCODE'] = str(ret)
-        env['ACTIVE'] = ','.join(self.engines.keys())
-        env['RETIRED'] = ','.join(set(self.nodes).difference(self.engines))
-        return env
-
-    def retireNode(self, node, ret):
-        '''Called when a node has exited.  May be overridden to release resources.'''
-        if ret: self.error = True
-        if self.retireCmd:
-            logger.info('Retiring node "%s" with command %s', node, str(self.retireCmd))
-            env = self.retireEnv(node, ret)
-            try:
-                SUB.check_call(self.retireCmd, close_fds=True, shell=True, env=env)
-            except Exception as e:
-                logger.warn('Retirement planning needs improvement: %s', repr(e))
-        else:
-            logger.info('Retiring node "%s" (no-op)', node)
-
-    def finish(self):
-        '''Check that all engines completed successfully and return True on success.'''
-        for n, e in self.engines.items():
-            r = killPatiently(e, 'engine ' + n)
-            if r: self.error = True # also handled by retireNode
-        return not self.error
-
-    def setNode(self, node=None):
-        '''Try to determine the hostname of this engine from the pov of the launcher.'''
-        # This is just a fallback. Implementations should try to determine node as appropriate.
-        # Could just default to node=myHostname, but then we lose special domain-name matching
-        if not node:
-            for n in self.nodes:
-                if compHostnames(n, myHostname):
-                    node = n
-                    break
-        self.node = node
-        try:
-            self.nodeId = self.nodes.index(self.node)
-        except ValueError:
-            # Should we instead assume 0 or carry on with none?
-            raise LookupError('Couldn\'t find nodeId for %s in "%s".' % (node or myHostname, self.nodes))
-
-# Convert nodelist format (slurm specific?) to an expanded list of nodes.
-#    nl     => hosts[,nl]
-#    hosts  => prefix[\[ranges\]]
-#    ranges => range[,ranges]
-#    range  => lo[-hi]
-# where lo and hi are numbers
-def nl2flat(nl):
-    return SUB.check_output(["scontrol", "show", "hostnames", nl], universal_newlines=True).splitlines()
-
-class SlurmContext(BatchContext):
-    def __init__(self, dbInfo, rank, args):
-        jobid = os.environ['SLURM_JOBID']
-        nodes = nl2flat(os.environ['SLURM_NODELIST'])
-
-        cylinders = []
-        for tr in os.environ['SLURM_TASKS_PER_NODE'].split(','):
-            m = re.match(r'([^\(]+)(?:\(x([^\)]+)\))?', tr)
-            c, m = m.groups()
-            if m == None: m = '1'
-            cylinders += [int(c)]*int(m)
-
-        contextLabel = args.label if args.label else 'J%s'%jobid
-        super(SlurmContext, self).__init__('SLURM', dbInfo, rank, nodes, cylinders, args, contextLabel)
-        self.driverNode = None
-        self.retireCmd = "scontrol update JobId=\"$SLURM_JOBID\" NodeList=\"${DRIVER_NODE:+$DRIVER_NODE,}$ACTIVE\""
-
-    def launchNode(self, n):
-        lfp = '%s_%s_%s_engine_wrap.log'%(self.dbInfo.uniqueId, self.label, n)
-        # To convince SLURM to give us the right gres, request the right number of tasks.
-        tasks = self.cylinders[self.nodes.index(n)]
-        # To allow the engine to do its thing correctly, only run it for the 0th local task.
-        cmd = ['srun', '-N', '1', '-n', str(tasks), '-w', n, 'bash', '-c', f'if [[ $SLURM_LOCALID == 0 ]] ; then {DbUtilPath} --engine -n {n} {self.kvsKey} ; else {{ sleep 3 ; echo "pruned $SLURM_LOCALID" ; }} ; fi']
-        logging.info('launch cmd: %s', repr(cmd))
-        return SUB.Popen(cmd, stdout=open(lfp, 'w'), stderr=SUB.STDOUT, close_fds=True)
-
-    def retireEnv(self, node, ret):
-        env = super(SlurmContext, self).retireEnv(node, ret)
-        if self.driverNode:
-            env['DRIVER_NODE'] = self.driverNode
-        return env
-
-    def retireNode(self, node, ret):
-        if compHostnames(node, myHostname):
-            self.driverNode = node
-        super(SlurmContext, self).retireNode(node, ret)
-
-    def setNode(self, node=None):
-        super(SlurmContext, self).setNode(node or os.getenv('SLURMD_NODENAME'))
-
-#TODO:
-#class GEContext(BatchContext):
-#class LSFContext(BatchContext):
-#class PBSContext(BatchContext):
-
-# The ssh context should be generally applicable when all else fails
-# (or there is no resource manager).
-#
-# To use, set the environment variable DISBATCH_SSH_NODELIST. E.g.:
-#     DISBATCH_SSH_NODELIST=hostname0:4,hostname1:5
-# indicates 4 cylinders (execution entities) should run on hostname0
-# and 5 on hostname1.
-#
-# You can also specify a "job id" via DISBATCH_SSH_JOBID. If you do
-# not provide one, one will be created from the PID and epoch time.
-class SSHContext(BatchContext):
-    def __init__(self, dbInfo, rank, args):
-        nodelist = args.ssh_node if args.ssh_node else os.getenv('DISBATCH_SSH_NODELIST')
-        contextLabel = args.label if args.label else 'SSH%d'%rank
-
-        cylinders, nodes = [], []
-        if type(nodelist) is not str: nodelist = ','.join(nodelist)
-        for p in nodelist.split(','):
-            p = p.strip()
-            if not p: continue
-            try:
-                n, e = p.rsplit(':', 1)
-                e = int(e)
-            except ValueError:
-                raise ValueError('SSH nodelist items must be HOST:COUNT')
-            if n == 'localhost': n = myHostname
-            nodes.append(n)
-            cylinders.append(e)
-
-        super(SSHContext, self).__init__('SSH', dbInfo, rank, nodes, cylinders, args, contextLabel)
-
-    def launchNode(self, n):
-        prefix = [] if compHostnames(n, myHostname) else ['ssh', n]
-        lfp = '%s_%s_%s_engine_wrap.log'%(self.dbInfo.uniqueId, self.label, n)
-        cmd = prefix + [DbUtilPath, '--engine', '-n', n, self.kvsKey]
-        logger.info('ssh launch comand: %r', cmd)
-        return SUB.Popen(cmd, stdin=open(os.devnull, 'r'), stdout=open(lfp, 'w'), stderr=SUB.STDOUT, close_fds=True)
-
-def probeContext(dbInfo, rank, args):
-    if 'SLURM_JOBID' in os.environ: return SlurmContext(dbInfo, rank, args)
-    #if ...: return GEContext()
-    #if ...: LSFContext()
-    #if ...: PBSContext()
-    if 'DISBATCH_SSH_NODELIST' in os.environ: return SSHContext(dbInfo, rank, args)
-
-class TaskInfo:
-    kinds = {'B': 'barrier', 'C': 'check barrier', 'D': 'done', 'N': 'normal', 'P': 'per node', 'S': 'skip', 'Z': 'zombie'}
-
-    def __init__(self, taskId, taskStreamIndex, taskRepIndex, taskAge, taskCmd, taskKey, kind='N', bKey=None, skipInfo=None):
-        self.taskId, self.taskStreamIndex, self.taskRepIndex, self.taskAge, self.taskCmd, self.taskKey, self.bKey = taskId, taskStreamIndex, taskRepIndex, taskAge, taskCmd, taskKey, bKey
-        assert kind in TaskInfo.kinds
-        self.kind = kind
-        assert skipInfo is None or self.kind == 'S'
-        self.skipInfo = skipInfo
-
-    def __eq__(self, other):
-        if type(self) is not type(other): return False
-        sti, oti = self, other
-        # TODO: Not tracking age in the status file, so ignoring for the time being.
-        return sti.taskId == oti.taskId and sti.taskStreamIndex == oti.taskStreamIndex and sti.taskRepIndex == oti.taskRepIndex and sti.taskCmd == oti.taskCmd # and sti.taskKey == oti.taskKey
-
-    def __ne__(self, other): return not self == other
-
-    def __str__(self):
-        return '\t'.join([str(x) for x in [self.taskId, self.taskStreamIndex, self.taskRepIndex, self.taskAge, self.kind, repr(self.taskCmd)]])
-
-class TaskReport:
-    def __init__(self, *args, **kwargs):
-        if len(args) == 1 and len(kwargs) == 0 and type(args[0]) == str:
-            # In effect this undoes __str__, so this must be kept in sync with __str__.
-            ff = args[0].split('\t', 14)
-            ti = TaskInfo(int(ff[1]), int(ff[2]), int(ff[3]), -1, literal_eval(ff[14]), '')
-            self.do_init(ti, ff[4], int(ff[5]), int(ff[6]), float(ff[8]), float(ff[9]), int(ff[10]), ff[11], int(ff[12]), ff[13])
-        else:
-            self.do_init(*args, **kwargs)
-
-    def do_init(self, taskInfo, host=myHostname, pid=myPid, returncode=0, start=0, end=0, outbytes=0, outdata='', errbytes=0, errdata=''):
-        self.taskInfo = taskInfo
-        self.host, self.pid, self.returncode, self.start, self.end, self.outbytes, self.outdata, self.errbytes, self.errdata = host, pid, returncode, start, end, outbytes, outdata, errbytes, errdata
-        self.engineReport = None # This will be filled in by EngineBlock.
-
-    def flags(self):
-        if self.taskInfo.kind in 'NPSZ':
-            return (  ('R' if self.returncode  else ' ')
-                    + ('O' if self.outbytes    else ' ')
-                    + ('E' if self.errbytes    else ' ')
-                    + (self.taskInfo.kind if self.taskInfo.kind in 'PSZ' else ' '))
-        else:
-            return self.taskInfo.kind + '    '
-
-    def __str__(self):
-        # If this changes, update parseStatusFile below and disBatcher.py too
-        ti = self.taskInfo
-        return '\t'.join([str(x) for x in [self.flags(), ti.taskId, ti.taskStreamIndex, ti.taskRepIndex, self.host, self.pid, self.returncode, '%.3f'%(self.end - self.start), '%.3f'%self.start, '%.3f'%self.end, self.outbytes, repr(self.outdata), self.errbytes, repr(self.errdata), repr(ti.taskCmd)]])
-
-def parseStatusFiles(*files):
-    status = dict()
-    for f in files:
-        with open(f, 'r') as s:
-            for l in s:
-                l = l[:-1]
-                d = l.split('\t')
-                if len(d) != 15:
-                    logger.warn('Invalid status line (ignoring): %r', l)
-                    continue
-                if d[0] in 'BC': continue
-                tr = TaskReport(l)
-                ti = tr.taskInfo
-                ti.kind, ti.skipInfo = 'S', tr # This creates a reference loop!
-                try:
-                    # successful tasks take precedence
-                    if status[ti.taskId].skipInfo.returncode <= tr.returncode: continue
-                except KeyError:
-                    pass
-                status[ti.taskId] = ti
-    return status
-
-##################################################################### DRIVER
-
-# When the user specifies tasks will be passed through a KVS, this
-# class generates an interable that feeds task from the KVS.
-class KVSTaskSource:
-    def __init__(self, kvs):
-        self.kvs = kvs.clone()
-
-    def waitForSignIn(self):
-        # These are handled separately, because we need to accommodate
-        # clients written in languages other than python.
-        self.name      = self.kvs.get('task source name', False)
-        self.donetask  = self.kvs.get('task source done task', False)
-        self.resultkey = self.kvs.get('task source result key', False)
-        self.taskkey   = self.kvs.get('task source task key', False)
-
-    def __next__(self):
-        t = self.kvs.get(self.taskkey, False)
-        if t == self.donetask:
-            self.kvs.close()
-            raise StopIteration
-        return t.decode('utf8') #TODO: Think about this a bit more?
-
-    def done(self):
-        kvs = self.kvs.clone()
-        kvs.put(self.taskkey, self.donetask)
-        kvs.close()
-
-# When the user specifies a command that will be generating tasks,
-# this class wraps the command's execution so we can trigger a
-# shutdown if the user's command fails to send an indication that task
-# generation is done.
-class TaskProcess:
-    def __init__(self, taskSource, command, **kwargs):
-        self.taskSource = taskSource
-        self.command = command
-        self.p = SUB.Popen(command, **kwargs)
-        self.r = None
-
-    def poll(self):
-        if self.r is not None: return
-        self.r = self.p.poll()
-        if self.r is None: return
-        # TODO: send done on success
-        logger.info('Task generating command has exited: %s %d.', repr(self.command), self.r)
-        # post a done just in case the process didn't
-        self.taskSource.done()
-
-# Given a task source (generating task command lines), parse the lines and
-# produce a TaskInfo generator.
-def taskGenerator(tasks):
-    age = 0 # Number of per node commands that preceded the task.
-    tsx = 0 # "line number" of current task
-    taskCounter = 0 # next taskId
-    prefix = suffix = ''
-
-    while 1:
-        tsx += 1
-        try:
-            t = next(tasks)
-        except StopIteration:
-            # Signals there will be no more tasks.
-            break
-
-        # Split on newlines.
-        #
-        # This allows tasks submitted through kvs with or without newlines,
-        # including multiple tasks per item, or from files (always with single
-        # trailing newline).
-        #
-        # Note that multiple lines in the same item get the same streamIndex,
-        # but this shouldn't be a problem.  (Alternatively could increment tsx
-        # inside this loop instead.)
-        for t in t.splitlines():
-
-            if t.startswith('#DISBATCH '):
-                m = dbprefix.match(t)
-                if m:
-                    prefix = m.group(1)
-                    continue
-                m = dbsuffix.match(t)
-                if m:
-                    suffix = m.group(1)
-                    continue
-                m = dbrepeat.match(t)
-                if m:
-                    repeats, rx, step = int(m.group('repeat')), 0, 1
-                    g = m.group('start')
-                    if g: rx = int(g)
-                    g = m.group('step')
-                    if g: step = int(g)
-                    logger.info('Processing repeat: %d %d %d', repeats, rx, step)
-                    cmd = prefix + (m.group('command') or '') + suffix
-                    while repeats > 0:
-                        yield TaskInfo(taskCounter, tsx, rx, age, cmd, '.task')
-                        taskCounter += 1
-                        rx += step
-                        repeats -= 1
-                    continue
-                mpe, mb = dbperengine.match(t), dbbarrier.match(t)
-                if mpe or mb:
-                    bKey = None
-                    if mpe:
-                        cmd = prefix + mpe.group(1) + suffix
-                        kind = 'P'
-                    else:
-                        cmd = t
-                        bKey = mb.group(1)
-                        if bKey == 'CHECK':
-                            kind = 'C'
-                            bKey = None
-                        else:
-                            kind = 'B'
-
-                    yield TaskInfo(taskCounter, tsx, -1, age, cmd, '.per engine %d'%age, kind=kind, bKey=bKey)
-                    age += 1
-                    taskCounter += 1
-                    continue
-                logger.error('Unknown #DISBATCH directive: %s', t)
-
-            if dbcomment.match(t):
-                # Comment or empty line, ignore
-                continue
-
-            yield TaskInfo(taskCounter, tsx, -1, age, prefix + t + suffix, '.task')
-            taskCounter += 1
-
-    logger.info('Processed %d tasks.', taskCounter)
-
-def statusTaskFilter(tasks, status, retry=False, force=False):
-    while True:
-        try:
-            t = next(tasks)
-        except StopIteration:
-            break
-        if t.kind == 'N':
-            s = status.get(t.taskId)
-            if s and (not retry or s.skipInfo.returncode == 0):
-                # skip
-                if s != t:
-                    msg = 'Recovery status file task mismatch %s:\n' + str(s) + '\n' + str(t)
-                    if force:
-                        logger.warn(msg, '-- proceeding anyway')
-                    else:
-                        raise Exception(msg % '(use --force-resume to proceed anyway)')
-                s.taskAge = t.taskAge # TODO Think longer and think harder about this.
-                yield s
-                continue
-        yield t
-
-# Main control loop that sends new tasks to the execution engines.
-class Feeder(Thread):
-    def __init__(self, kvs, ageQ, tasks, slots):
-        super(Feeder, self).__init__(name='Feeder')
-        self.kvs = kvs.clone()
-        self.ageQ = ageQ
-        self.age = 0
-        self.taskGenerator = tasks
-        self.slots = slots
-        # just used for status reporting (not thread safe):
-        self.shutdown = None
-
-        self.daemon = True
-        self.start()
-
-    def run(self):
-        try:
-            self.main()
-        except Exception:
-            logger.exception('Feeder')
-            self.kvs.put('.controller', ('feeder exception', None))
-            raise
-
-    def main(self):
-        lastId = -1
-        while True:
-            if self.shutdown is not None:
-                break
-            try:
-                tinfo = next(self.taskGenerator)
-            except StopIteration:
-                self.kvs.put('.controller', ('no more tasks', lastId+1))
-                self.shutdown = 'No more tasks.'
-                break
-
-            lastId = tinfo.taskId
-            if tinfo.kind in 'BCD':
-                self.kvs.put('.controller', ('special task', tinfo))
-                continue
-
-            # At this point, we have a task that needs to go to the engines (or be skipped).
-            if tinfo.kind in 'NPS':
-                while tinfo.taskAge != self.age:
-                    # Don't get ahead of ourselves.
-                    self.age = self.ageQ.get()
-                    logger.debug('Feeder stepping age to %d, looking to reach %d.', self.age, tinfo.taskAge)
-                # Do a little flow control for normal tasks. Wait for a slot.
-                if tinfo.kind == 'N':
-                    self.slots.get()
-
-            logger.debug('Feeding task: %s', tinfo)
-            self.kvs.put('.controller', ('task', tinfo))
-
-        self.kvs.close()
-
-# Main control loop that processes completed tasks.
-class Driver(Thread):
-    def __init__(self, kvs, db_info, tasks, trackResults=None):
-        super(Driver, self).__init__(name='Driver')
-        self.kvs = kvs.clone()
-        self.db_info = db_info
-        # uniqueId can have a path component. Remove that here.
-        self.kvs.put('.common env', {'DISBATCH_JOBID': os.path.split(str(self.db_info.uniqueId))[-1], 'DISBATCH_NAMETASKS': self.db_info.name})
-        self.trackResults = trackResults
-
-        self.age = 0
-        self.ageQ = Queue()
-        self.ageQ.put(0)
-        self.slots = Queue()
-        self.feeder = Feeder(self.kvs, self.ageQ, tasks, self.slots)
-
-        self.availSlots = []
-        self.barriers = []
-        self.contextCount = 0
-        self.contexts = {}
-        self.currentReturnCode = 0
-        self.engineCount = 0
-        self.engines = {}
-        self.failed = 0
-        self.finished = 0
-        self.statusFile = open(db_info.uniqueId + '_status.txt', 'w+')
-        self.statusLastOffset = self.statusFile.tell()
-
-        self.daemon = True
-        self.start()
-
-    def recordResult(self, tReport):
-        self.statusFile.write(str(tReport)+'\n')
-        self.statusFile.flush()
-
-    def sendNotification(self):
-        try:
-            import smtplib
-            from email.mime.text import MIMEText
-            self.statusFile.seek(self.statusLastOffset)
-            mailTo = self.db_info.args.mailTo
-            msg = MIMEText('Last %d:\n\n'%self.db_info.args.mailFreq + self.statusFile.read())
-            msg['Subject'] = '%s has completed %d tasks'%(self.db_info.uniqueId, self.finished)
-            if self.failed:
-                msg['Subject'] += ' (%d failed)'%self.failed
-            msg['From'] = mailTo
-            msg['To'] = mailTo
-            s = smtplib.SMTP()
-            s.connect()
-            s.sendmail([mailTo], [mailTo], msg.as_string())
-            self.statusLastOffset = self.statusFile.tell()
-        except Exception as e:
-            logger.warn('Failed to send notification message: "%s". Disabling.', e)
-            self.mailTo = None
-            # Be sure to seek back to EOF to append
-            self.statusFile.seek(0, 2)
-
-    def shutDownEngine(self, e):
-        logger.info('Stopping engine %s', e)
-        for c in e.cylinders:
-            try:
-                self.availSlots.remove(c)
-                # Try to reclaim a slot.
-                # Not important if we fail---slots are just flow control.
-                try:
-                    self.slots.get(False)
-                except Empty:
-                    pass
-            except ValueError:
-                logger.info('%s is busy?', c)
-        e.stop()
-
-    def stopContext(self, cRank):
-        for e in self.engines.values():
-            if e.cRank == cRank:
-                self.shutDownEngine(e)
-
-    def updateStatus(self):
-        status = dict(more=self.feeder.shutdown or 'More tasks.',
-                      age=self.age,
-                      barriers=len(self.barriers),
-                      contexts=self.contexts,
-                      currentReturnCode=self.currentReturnCode,
-                      engines=self.engines)
-        # Make changes visible via KVS.
-        logger.debug('Posting status: %r', status)
-        self.kvs.get('DisBatch status', False)
-        self.kvs.put('DisBatch status', json.dumps(status, default=lambda o: dict([t for t in o.__dict__.items() if t[0] != 'kvs'])), b'JSON')
-
-    class EngineProxy:
-        def __init__(self, rank, cRank, hostname, pid, start, kvs):
-            self.rank, self.cRank, self.hostname, self.pid, self.kvs = rank, cRank, hostname, pid, kvs
-            # No need to clone kvs, this isn't a thread.
-            self.cylinders, self.age, self.assigned, self.finished, self.failed = {}, 0, 0, 0, 0
-            self.start = start
-            self.status = 'running'
-            self.last = time.time()
-
-        def __str__(self):
-            return 'Engine %d: Context %d, Host %s, PID %d, Started at %.2f, Last hear from %.2f, Age %d, Cylinders %d, Assigned %d, Finished %d, Failed %d'%(
-                self.rank, self.cRank, self.hostname, self.pid, self.start, time.time()-self.last,
-                self.age, len(self.cylinders), self.assigned, self.finished, self.failed)
-
-        def addCylinder(self, pid, pgid, ckey):
-            self.cylinders[ckey] = (pid, pgid, ckey)
-
-        def removeCylinder(self, ckey):
-            self.cylinders.pop(ckey)
-
-        def stop(self):
-            if self.status == 'stopped': return
-            for c in self.cylinders.values():
-                self.kvs.put(c[2], ('stop', None))
-            self.status = 'stopping'
-
-    def run(self):
-
-        self.kvs.put('DisBatch status', '<Starting...>', False)
-
-        cRank2taskCount, cylKey2eRank, finishedTasks, hbFails, noMore, outstanding, pending, retired = DD(int), {}, {}, set(), False, {}, [], -1
-
-        while 1:
-            logger.debug('Driver loop: Age %d, Finished %d, Retired %d, Available %d, Pending %d', self.age, self.finished, retired, len(self.availSlots), len(pending))
-
-            # Wait for a message.
-            msg, o = self.kvs.get('.controller')
-
-            logger.debug('Incoming msg: %s %s', msg, o)
-            if msg == 'clearing barriers':
-                pass
-            elif msg == 'context info':
-                context = o
-                self.contexts[context.rank] = context
-            elif msg == 'cylinder available':
-                engineRank, cpid, cpgid, ckey = o
-                e = self.engines[engineRank] 
-                # The engine proxy needs to know about the cylinder,
-                # even if we are just going to end up stopping it,
-                # since stopping it require a handshake with the real
-                # engine process.
-                e.addCylinder(cpid, cpgid, ckey)
-                if e.status != 'running':
-                    logger.info('Engine %s, "%s" ignored, %s', engineRank, ckey, e.status)
-                    self.kvs.put(ckey, ('stop', None))
-                else:
-                    cylKey2eRank[ckey] = engineRank
-                    logger.info('Engine %s, "%s" available', engineRank, ckey)
-                    self.availSlots.append(ckey)
-                    self.slots.put(True)
-            elif msg == 'cylinder stopped':
-                engineRank, ckey = o
-                logger.info('Engine %s, "%s" stopped', engineRank, ckey)
-                self.engines[engineRank].removeCylinder(ckey)
-                try:
-                    self.slots.get(False)
-                except Empty:
-                    pass
-            elif msg == 'driver heart beat':
-                now = time.time()
-                for tinfo, ckey, start, ts in outstanding.values():
-                    if now - ts > NoPulse:
-                        logger.info('Heart beat failure for engine %s, cylinder %s, task %s.', self.engines[cylKey2eRank[ckey]], ckey, tinfo)
-                        if tinfo.taskId not in hbFails: # Guard against a pile up of heart beat msgs.
-                            hbFails.add(tinfo.taskId)
-                            self.kvs.put('.controller', ('task hb fail', (tinfo, ckey, start, ts)))
-            elif msg == 'engine started':
-                #TODO: reject if no more tasks or in shutdown?
-                rank, cRank, hn, pid, start = o
-                self.engines[rank] = self.EngineProxy(rank, cRank, hn, pid, start, self.kvs)
-            elif msg == 'engine stopped':
-                status, rank = o
-                self.engines[rank].status = 'stopped'
-                self.engines[rank].last = time.time()
-                logger.info('Engine %d stopped, %s', rank, status)
-            elif msg == 'feeder exception':
-                logger.info('Emergency shutdown')
-                break
-            elif msg == 'no more tasks':
-                noMore = True
-                logger.info('No more tasks: %d accepted', o)
-                self.barriers.append(TaskReport(TaskInfo(o, -1, -1, -1, None, None, kind='D'), start=time.time()))
-            elif msg == 'register':
-                which, key = o
-                if which == 'context':
-                    self.kvs.put(key, self.contextCount)
-                    self.contextCount += 1
-                elif which == 'engine':
-                    self.kvs.put(key, self.engineCount)
-                    self.engineCount += 1
-                else:
-                    logger.error('Register? %s for %s', which, key)
-            elif msg == 'special task':
-                tinfo = o
-                finishedTasks[tinfo.taskId] = True # TODO: For barriers, set finished when barrier is met?
-                if tinfo.kind in 'BCD':
-                    logger.info('Finishing barrier %d.', tinfo.taskId)
-                    # TODO: Add assertion to verify ordering property?
-                    self.barriers.append(TaskReport(tinfo, start=time.time()))
-            elif msg == 'stop context':
-                cRank = o
-                self.stopContext(cRank)
-            elif msg == 'stop engine':
-                rank = o
-                self.shutDownEngine(self.engines[rank])
-            elif msg == 'task':
-                tinfo = o
-                assert tinfo.taskAge == self.age
-                if tinfo.kind == 'P':
-                    logger.info('Posting per engine task "%s" %s', tinfo.taskKey, tinfo)
-                    self.kvs.put(tinfo.taskKey, ('task', tinfo))
-                elif tinfo.kind == 'S':
-                    logger.info('Skipping %s', tinfo.skipInfo)
-                    self.kvs.put('.controller', ('task skipped', tinfo))
-                else:
-                    pending.append(tinfo)
-            elif msg == 'task done' or msg == 'task hb fail' or msg == 'task skipped':
-                hbFail, skipped, zombie = False, False, False
-                if msg == 'task skipped':
-                    tinfo = o
-                    assert tinfo.kind == 'S'
-                    tReport = tinfo.skipInfo
-                    tinfo.skipInfo = None # break circular reference.
-                    skipped = True
-                elif msg == 'task hb fail':
-                    tinfo, ckey, start, last = o
-                    assert tinfo.kind == 'N'
-                    engineRank = cylKey2eRank[ckey]
-                    tReport = TaskReport(tinfo, self.engines[engineRank].hostname, -1, -100, start, last)
-                    hbFail = True
-                else:
-                    tReport, engineRank, cid, cAge, ckey = o
-                    assert isinstance(tReport, TaskReport)
-                    tinfo = tReport.taskInfo
-                    if tinfo.taskId in hbFails:
-                        tinfo.kind = 'Z'
-                        report = str(tReport)
-                        logger.info('Zombie task done: %s', report)
-                        self.recordResult(report)
-                        zombie = True
-
-                if not zombie:
-                    rc, report = tReport.returncode, str(tReport)
-
-                    finishedTasks[tinfo.taskId] = True
-
-                    if not zombie and tinfo.kind == 'N':
-                        outstanding.pop(tinfo.taskId)
-
-                    assert tinfo.kind in 'NPS'
-                    self.recordResult(report)
-                    # TODO: Count per engine?
-                    self.finished += 1
-
-                    if not skipped and not hbFail:
-                        e = self.engines[engineRank]
-                        e.last = time.time()
-                        assert e.age <= cAge
-                        e.age = cAge
-                        e.finished += 1
-                        if tinfo.kind == 'N':
-                            e.assigned -= 1
-                            if e.status == 'running':
-                                self.availSlots.append(ckey)
-                                self.slots.put(True)
-
-                    if rc:
-                        self.failed += 1
-                        if not skipped: self.engines[engineRank].failed += 1
-                        assert self.barriers == [] or tinfo.taskId < self.barriers[0].taskInfo.taskId
-                        if self.currentReturnCode == 0:
-                            # Remember the first failure. Somewhat arbitrary.
-                            self.currentReturnCode = rc
-
-                    # Maybe we want to track results by streamIndex instead of taskId?  But then there could be more than
-                    # one per key
-                    if self.trackResults:
-                        logging.debug('Tracking result key: %r, value: %r', self.trackResults%tinfo.taskId, report)
-                        self.kvs.put(self.trackResults%tinfo.taskId, report, False)
-                    if self.db_info.args.mailTo and self.finished%self.db_info.args.mailFreq == 0:
-                        self.sendNotification()
-            elif msg == 'task heart beat':
-                taskId = o
-                if taskId not in outstanding:
-                    logger.info('Unexpected heart beat for task %d.', taskId)
-                else:
-                    outstanding[taskId][3] = time.time()
-            else:
-                raise Exception('Weird message: ' + msg)
-
-            if self.barriers:
-                # Check if barrier is done.
-                for x in range(retired+1, self.barriers[0].taskInfo.taskId):
-                    if x not in finishedTasks:
-                        retired = x - 1
-                        logger.debug('Barrier waiting for %d (%d)', x, self.barriers[0].taskInfo.taskId)
-                        break
-                else:
-                    # we could prune finsihedTasks at this point.
-                    bReport = self.barriers.pop(0)
-                    bTinfo = bReport.taskInfo
-                    # TODO: add assertion to verify age?
-                    retired = bTinfo.taskId
-                    logger.info('Finished barrier %d: %s.', retired, bTinfo)
-                    if bTinfo.kind == 'D':
-                        break
-                    bReport.end = time.time()
-                    self.recordResult(bReport)
-                    # Let the feeder know when the age changes.
-                    newAge = bTinfo.taskAge + 1
-                    for x in range(self.age+1, newAge+1):
-                        self.ageQ.put(x)
-                    assert 0 == len(pending)
-                    self.age = newAge
-                    # If user specified a KVS key, use it to signal the barrier is done.
-                    if bTinfo.bKey:
-                        logger.info('put %s: %d.', bTinfo.bKey, bTinfo.taskId)
-                        self.kvs.put(bTinfo.bKey, str(bTinfo.taskId), False)
-                    if bTinfo.kind == 'C' and self.currentReturnCode:
-                        # a "check" barrier fails if any tasks before it do (since the start or the last barrier).
-                        tinfo.returncode = 1
-                        # stop the feeder (prompting DoneTask)
-                        self.feeder.shutdown = 'Barrier check failed.'
-                        break
-                    # tell the engines that the barrier has been cleared.
-                    logger.info('Barrier notification %s', bTinfo)
-                    self.kvs.put(bTinfo.taskKey, ('barrier notification', bTinfo))
-                    if self.barriers:
-                        # clearing this barrier may clear the next
-                        self.kvs.put('.controller', ('clearing barriers', None))
-                    # Slight change: this tracks failures since start of last barrier
-                    self.currentReturnCode = 0
-                    bTinfo = None
-
-            while pending and self.availSlots:
-                ckey = self.availSlots.pop(0)
-                tinfo = pending.pop(0)
-                logger.info('Giving %s %s', ckey, tinfo)
-                self.kvs.put(ckey, ('task', tinfo))
-                now = time.time()
-                outstanding[tinfo.taskId] = [tinfo, ckey, now, now]
-                e = self.engines[cylKey2eRank[ckey]]
-                e.assigned += 1
-                cRank2taskCount[e.cRank] += 1
-                limit = self.contexts[e.cRank].args.context_task_limit
-                if limit and cRank2taskCount[e.cRank] == limit:
-                    logger.info('Context %d reached task limit %d', e.cRank, limit)
-                    self.stopContext(e.cRank)
-
-            if noMore and not pending:
-                # Really nothing more to do.
-                for ckey in self.availSlots:
-                    logger.info('Notifying "%s" there is no more work.', ckey)
-                    self.kvs.put(ckey, ('stop', None))
-                self.availSlots = []
-
-            # Make changes visible via KVS.
-            self.updateStatus()
-
-        logger.info('Driver done')
-        self.statusFile.close()
-        self.kvs.close()
-        self.feeder.join()
-
-##################################################################### ENGINE
-
-# A simple class to count the number of bytes from a file stream (e.g., pipe),
-# and possibly collect the first and/or last few bytes of it
-class OutputCollector(Thread):
-    def __init__(self, pipe, takeStart=0, takeEnd=0):
-        super(OutputCollector, self).__init__(name='OutputCollector')
-        # We don't really care for python's file abstraction -- get back a real fd
-        self.pipefd = os.dup(pipe.fileno())
-        pipe.close()
-        self.takeStart = takeStart
-        self.takeEnd = takeEnd
-        self.dataStart = b''
-        self.dataEnd = b''
-        self.bytes = 0
-        self.daemon = True
-        self.start()
-
-    def read(self, count):
-        try:
-            return os.read(self.pipefd, count)
-        except OSError:
-            return ''
-
-    def run(self):
-        start = self.takeStart
-        end = self.takeEnd
-        while 1:
-            if start > 0:
-                r = self.read(start)
-                self.dataStart += r
-                start -= len(r)
-            else:
-                r = self.read(4096)
-                if end > 0:
-                    if len(r) >= end:
-                        self.dataEnd = r[-end:]
-                    else:
-                        self.dataEnd = self.dataEnd[-end+len(r):] + r
-            if not r: return
-            self.bytes += len(r)
-
-    def stop(self):
-        self.join(5)
-        try:
-            # In case someone still has the pipe open, close our end to force this thread to stop
-            os.close(self.pipefd)
-        except OSError:
-            pass
-
-    def __str__(self):
-        s = self.dataStart
-        if self.dataEnd:
-            s += b'...' + self.dataEnd
-        if type(s) is not str:
-            # for python3... would be better to keep raw bytes
-            s = s.decode('utf-8', 'ignore')
-        return s
-
-# Once a context knows the nodes that it will be adding to a disBatch
-# run, it starts an engine on each node. The engine registers with the
-# controller (driver) and then starts the number of cylinders
-# (execution entities) specified for the node (a map of nodes to
-# cylinder count is conveyed via the KVS). Each cylinder registers
-# with the controller and waits for a task to be assinged to it by the
-# controller. It executes the task and upon completion sends a report
-# to the controller. A cylinder exits when it receives a stop message
-# from the controller. The engine waits for cylinder threads to exit,
-# and will itself exit when all cylinders have exited.
-class EngineBlock(Thread):
-    class Cylinder(Thread):
-        def __init__(self, context, env, envres, ageQs, kvs, engineRank, cylinderId):
-            super(EngineBlock.Cylinder, self).__init__()
-            self.daemon = True
-            self.context, self.ageQs, self.engineRank, self.cylinderId = context, ageQs, engineRank, cylinderId
-            logger.info('Cylinder %d initializing', self.cylinderId)
-            self.localEnv = env.copy()
-            for v, l in envres.items():
-                try:
-                    self.localEnv[v] = l[0 if -1 == cylinderId else cylinderId] # Allow the per engine cylinder to access cylinder
-                                                                                # 0's resources. TODO: Ensure some sort of lock?
-                except IndexError:
-                    # safer to set it empty than delete it for most cases
-                    self.localEnv[v] = ''
-            self.shuttingDown = False
-            self.taskProc = None
-            self.kvs = kvs.clone()
-            if -1 == cylinderId:
-                self.keyIndex = 0
-                self.key = '.per engine %d'
-            else:
-                self.key = '.cylinder %d %d'%(self.engineRank, self.cylinderId)
-            self.start()
-
-        def run(self):
-            logger.info('Cylinder %d in run', self.cylinderId)
-            #signal.signal(signal.SIGTERM, lambda s, f: sys.exit(1))
-            try:
-                self.main()
-            except socket.error as e:
-                if not self.shuttingDown:
-                    logger.info('Cylinder %d got socket error %r', self.cylinderId, e)
-            except Exception as e:
-                logger.exception('Cylinder %d exception: ', self.cylinderId)
-            finally:
-                logger.info('Cylinder %d stopping.', self.cylinderId)
-                killPatiently(self.taskProc, 'cylinder %d subproc' % self.cylinderId, 2)
-
-        def main(self):
-            self.pid = os.getpid() # TODO: Remove
-            self.pgid = os.getpgid(0)
-            logger.info('Cylinder %d firing, %d, %d.', self.cylinderId, self.pid, self.pgid)
-            if self.cylinderId != -1:
-                self.kvs.put('.controller', ('cylinder available', (self.engineRank, self.pid, self.pgid, self.key)))
-
-            age = 0
-            while 1:
-                #TODO: Ack Thppt
-                pec = self.cylinderId == -1
-                if pec:
-                    key = self.key%self.keyIndex
-                    self.keyIndex += 1
-                    kOp = self.kvs.view
-                else:
-                    key = self.key
-                    kOp = self.kvs.get
-                logger.info('Wating for %s', key)
-                msg, ti = kOp(key)
-                logger.info('%s got %s %s', key, msg, ti)
-                if msg == 'stop':
-                    logger.info('Cylinder %d received %s, exiting.', self.cylinderId, msg)
-                    self.kvs.put('.controller', ('cylinder stopped', (self.engineRank, self.key)))
-                    self.shuttingDown = True
-                    break
-
-                if not pec:
-                    while age != ti.taskAge:
-                        newage = self.ageQs[self.cylinderId].get()
-                        assert newage == age+1
-                        age = newage
-
-                logger.info('Cylinder %d executing %s.', self.cylinderId, ti)
-                if not pec or msg != 'barrier notification':
-                    self.localEnv['DISBATCH_STREAM_INDEX'], self.localEnv['DISBATCH_REPEAT_INDEX'], self.localEnv['DISBATCH_TASKID'] = str(ti.taskStreamIndex), str(ti.taskRepIndex), str(ti.taskId)
-                    t0 = time.time()
-                    try:
-                        self.taskProc = SUB.Popen(['/bin/bash', '-c', ti.taskCmd], env=self.localEnv, stdin=None, stdout=SUB.PIPE, stderr=SUB.PIPE, preexec_fn=os.setsid, close_fds=True)
-                        pid = self.taskProc.pid
-                        obp = OutputCollector(self.taskProc.stdout, 40, 40)
-                        ebp = OutputCollector(self.taskProc.stderr, 40, 40)
-                        ct = 0.0
-                        while True:
-                            # Popen.wait with timeout is resource intensive, so let's roll our own.
-                            r = self.taskProc.poll()
-                            if r is not None: break
-                            time.sleep(.1)
-                            ct += .1
-                            if ct >= PulseTime:
-                                if not pec:
-                                    # For the time being, we don't "heart beat" per engine tasks, as
-                                    # losing one won't block the driver.
-                                    self.kvs.put('.controller', ('task heart beat', ti.taskId))
-                                ct = 0.0
-                        self.taskProc = None
-                        t1 = time.time()
-
-                        obp.stop()
-                        ebp.stop()
-                        tr = TaskReport(ti, self.context.node, pid, r, t0, t1, obp.bytes, str(obp), ebp.bytes, str(ebp))
-                    except Exception as e:
-                        self.taskProc = None
-                        t1 = time.time()
-                        estr = 'Exception during task execution: ' + str(e)
-                        tr = TaskReport(ti, self.context.node, -1, getattr(e, 'errno', 200), t0, t1, 0, '', len(estr), estr)
-
-                    self.kvs.put('.controller', ('task done', (tr, self.engineRank, self.cylinderId, age, self.key)))
-
-                    logger.info('Cylinder %s completed: %s', self.cylinderId, tr)
-                else:
-                    logger.info('Cylinder %d finished %s.', self.cylinderId, ti)
-
-                if pec:
-                    age += 1
-                    for q in self.ageQs:
-                        q.put(age)
-
-    def __init__(self, kvs, context, rank):
-        super(EngineBlock, self).__init__(name='EngineBlock')
-        self.daemon = True
-        self.context = context
-        self.rank = rank
-        cylinders = context.wCylinders[context.nodeId]
-
-        env = os.environ
-        env['DISBATCH_CORES_PER_TASK'] = str(int(context.cylinders[context.nodeId]/cylinders))
-        envres = {}
-        for v in context.envres:
-            e = env.get(v)
-            if e:
-                l = e.split(',')
-                if len(l) < cylinders:
-                    logger.error('Requested envres variable "%s" has too few values, decreasing cylinders to match: %s', v, e)
-                    # This may not be safe: driver is still feeding tasks based on original count
-                    cylinders = len(l)
-                elif len(l) > cylinders:
-                    logger.warning('Requested envres variable "%s" has too many values, so some resources will not be used: %s', v, e)
-                envres[v] = l
-            else:
-                logger.warning('Requested envres variable "%s" not found', v)
-
-        self.kvs = kvs.clone()
-        self.kvs.put('.controller', ('engine started', (self.rank, context.rank, myHostname, myPid, time.time())))
-        env.update(self.kvs.view('.common env'))
-        # Note we are using the Queue construct from the
-        # mulitprocessing module---we need to coordinate between
-        # independent processes.
-        self.ageQs = [Queue() for x in range(cylinders)]
-        self.cylinders = [self.Cylinder(context, env, envres, self.ageQs, kvs, self.rank, x) for x in range(cylinders)]
-        self.pec = self.Cylinder(context, env, envres, self.ageQs, kvs, self.rank, -1)
-        self.age, self.finished, self.inFlight, self.liveCylinders, self.pending = 0, 0, 0, len(self.cylinders), DD(list)
-        self.kvs.put('engine %d'%self.rank, 'running')
-        self.start()
-
-    def run(self):
-        #TODO: not currently checking for a per engine clean up
-        # task. Probably need to explicitly join pec, which means
-        # sending that a shutdown message too.
-        try:
-            for c in self.cylinders:
-                c.join()
-            self.kvs.put('.controller', ('engine stopped', ('OK', self.rank)))
-        except Exception as e:
-            logger.exception('EngineBlock')
-            self.kvs.put('.controller', ('engine stopped', (str(e), self.rank)))
-        finally:
-            self.kvs.get('engine %d'%self.rank)
-            self.kvs.put('engine %d'%self.rank, 'engine stopped')
-            self.kvs.close()
-
-
-##################################################################### MAIN
-
-# Common arguments for normal with context and context only invocations.
-def contextArgs(argp):
-    argp.add_argument('-C', '--context-task-limit', type=int, metavar='TASK_LIMIT', default=0, help="Shutdown after running COUNT tasks (0 => no limit).")
-    argp.add_argument('-c', '--cpusPerTask', metavar='N', default=-1.0, type=float, help='Number of cores used per task; may be fractional (default: 1).')
-    argp.add_argument('-E', '--env-resource', metavar='VAR', action='append', default=[], help=argparse.SUPPRESS) #'Assign comma-delimited resources specified in environment VAR across tasks (count should match -t)'
-    argp.add_argument('-g', '--gpu', action='store_true', help='Use assigned GPU resources')
-    argp.add_argument('-k', '--retire-cmd', type=str, metavar='COMMAND', help='Shell command to run to retire a node (environment includes $NODE being retired, remaining $ACTIVE node list, $RETIRED node list; default based on batch system). Incompatible with "--ssh-node".')
-    argp.add_argument('-K', '--no-retire', dest='retire_cmd', action='store_const', const='', help="Don't retire nodes from the batch system (e.g., if running as part of a larger job); equivalent to -k ''.")
-    argp.add_argument('-l', '--label', type=str, metavar='COMMAND', help="Label for this context. Should be unique.")
-    argp.add_argument('-s', '--ssh-node', type=str, action='append', metavar='HOST:COUNT', help="Run tasks over SSH on the given nodes (can be specified multiple times for additional hosts; equivalent to setting DISBATCH_SSH_NODELIST)")
-    argp.add_argument('-t', '--tasksPerNode', metavar='N', default=-1, type=int, help='Maximum concurrently executing tasks per node (up to cores/cpusPerTask).')
-
-    return ['context_task_limit', 'cpusPerTask', 'env_resource', 'gpu', 'retire_cmd', 'label', 'ssh_node', 'tasksPerNode']
-
-if '__main__' == __name__:
-    import argparse, copy
-
-    #sys.setcheckinterval(1000000)
-
-    if len(sys.argv) > 1 and sys.argv[1] == '--engine':
-        argp = argparse.ArgumentParser(description='Task execution engine.')
-        argp.add_argument('--engine', action='store_true', help='Run in execution engine mode.')
-        argp.add_argument('-n', '--node', type=str, help='Name of this engine node.')
-        argp.add_argument('kvsKey', help='Key for my context.')
-        args = argp.parse_args()
-        # Stagger start randomly to throttle kvs connections
-        time.sleep(random.random()*5.0)
-        kvsserver = os.environ['DISBATCH_KVSSTCP_HOST']
-        kvs = kvsstcp.KVSClient(kvsserver)
-        dbInfo = kvs.view('.db info')
-        rank = register(kvs, 'engine')
-        context = kvs.view(args.kvsKey)
-        try:
-            os.chdir(dbInfo.wd)
-        except Exception as e:
-            print('Failed to change working directory to "%s".'%dbInfo.wd, file=sys.stderr)
-        context.setNode(args.node)
-        logger = logging.getLogger('DisBatch Engine')
-        lconf = {'format': '%(asctime)s %(levelname)-8s %(name)-15s: %(message)s', 'level': logging.INFO}
-        lconf['filename'] = '%s_%s_%s_engine_%d.log'%(dbInfo.uniqueId, context.label, args.node, rank)
-        logging.basicConfig(**lconf)
-        logger.info('Starting engine %s (%d) on %s (%d) in %s.', context.node, rank, myHostname, myPid, os.getcwd())
-
-        e = EngineBlock(kvs, context, rank)
-
-        def shutdown(s=None, f=None):
-            # TODO: logging is not signal safe.
-            logger.info('Engine shutting down.')
-            for c in e.cylinders:
-                if c.is_alive():
-                    logger.info('forcing cylinder termination')
-                    try:
-                        killPatiently(c.taskProc, 'cylinder task', 2)
-                    except OSError:
-                        pass
-            if s:
-                logger.info('exiting on signal')
-                sys.exit(1)
-        signal.signal(signal.SIGTERM, shutdown)
-
-        try:
-            e.join()
-        except socket.error as r:
-            logger.info('got socket error waiting on shutdown: %r', r)
-        except Exception as e:
-            logger.exception('EngineBlock during join.')
-        finally:
-            shutdown()
-        kvs.close()
-        logger.info('Remaining processes:\n' + SUB.check_output(['ps', 'fuhx', '--cols', '1000']).decode('utf-8', 'ignore'))
-        sys.exit(0)
-    elif len(sys.argv) > 1 and sys.argv[1] == '--context':
-        argp = argparse.ArgumentParser(description='Set up disBatch execution context')
-        argp.add_argument('--context', action='store_true', help=argparse.SUPPRESS)
-        argp.add_argument('dbutilpath')
-        commonContextArgs = contextArgs(argp)
-        args = argp.parse_args()
-
-        DbUtilPath = args.dbutilpath
-
-        kvsserver = os.environ['DISBATCH_KVSSTCP_HOST']
-        kvs = kvsstcp.KVSClient(kvsserver)
-        dbInfo = kvs.view('.db info')
-
-        # Args that if not set might have been set when disBatch was first run.
-        if args.cpusPerTask == -1.0:
-            args.cpusPerTask = dbInfo.args.cpusPerTask
-        if args.cpusPerTask == -1.0:
-            args.cpusPerTask = 1
-        if args.tasksPerNode == -1:
-            args.tasksPerNode = dbInfo.args.tasksPerNode
-        if args.tasksPerNode == -1:
-            args.tasksPerNode = float('inf')
-        if args.env_resource == []:
-            args.env_resource = dbInfo.args.env_resource
-        
-        rank = register(kvs, 'context')
-        try:
-            os.chdir(dbInfo.wd)
-        except Exception as e:
-            print('Failed to change working directory to "%s".'%dbInfo.wd, file=sys.stderr)
-
-        # Try to find a batch context.
-        if args.ssh_node:
-            context = SSHContext(dbInfo, rank, args)
-        else:
-            context = probeContext(dbInfo, rank, args)
-        if not context:
-            print('Cannot determine batch execution environment.', file=sys.stderr)
-            sys.exit(1)
-
-        logger = logging.getLogger('DisBatch Context')
-        lconf = {'format': '%(asctime)s %(levelname)-8s %(name)-15s: %(message)s', 'level': logging.INFO}
-        lconf['filename'] = '%s_%s.context.log'%(dbInfo.uniqueId, context.label)
-        logging.basicConfig(**lconf)
-        logging.info('%s context started on %s (%d).', context.sysid, myHostname, myPid)
-
-        # Apply lesser of -c and -t limits
-        context.wCylinders = [min(int(c / args.cpusPerTask), args.tasksPerNode) for c in context.cylinders]
-        if [c for c in context.wCylinders if c == 0]:
-            print('At least one engine lacks enough cylinders to run tasks (%r).'%context.wCylinders, file=sys.stderr)
-            sys.exit(1)
-        # TODO: communicate to jobs how many CPUs they have available?
-
-        if args.gpu:
-            args.env_resource.append('CUDA_VISIBLE_DEVICES,GPU_DEVICE_ORDINAL')
-        context.envres = ','.join(args.env_resource).split(',') if args.env_resource else []
-
-        if args.retire_cmd is not None:
-            context.retireCmd = args.retire_cmd
-
-        context.launch(kvs)
-        while 1:
-            context.poll()
-            if not context.engines:
-                break
-            time.sleep(1)
-        context.finish()
-    else:
-        argp = argparse.ArgumentParser(description='Use batch resources to process a file of tasks, one task per line.')
-        argp.add_argument('-p', '--prefix', metavar='PATH', default='.', help='Path for log, dbUtil, and status files (default: "."). If ends with non-directory component, use as prefix for these files names (default: TASKFILE_JOBID).')
-        argp.add_argument('--logfile', metavar='FILE', default=None, type=argparse.FileType('w'), help='Log file.')
-        argp.add_argument('--mailFreq', default=None, type=int, metavar='N', help='Send email every N task completions (default: 1). "--mailTo" must be given.')
-        argp.add_argument('--mailTo', metavar='ADDR', default=None, help='Mail address for task completion notification(s).')
-        argp.add_argument('-S', '--startup-only', action='store_true', help='Startup only the disBatch server (and KVS server if appropriate). Use "dbUtil..." script to add execution contexts. Incompatible with "--ssh-node".') #TODO: Add addDBExecContext file name override?
-        argp.add_argument('-r', '--resume-from', metavar='STATUSFILE', action='append', help='Read the status file from a previous run and skip any completed tasks (may be specified multiple times).')
-        argp.add_argument('-R', '--retry', action='store_true', help='With -r, also retry any tasks which failed in previous runs (non-zero return).')
-        argp.add_argument('--force-resume', action='store_true', help="With -r, proceed even if task commands/lines are different.")
-        argp.add_argument('-e', '--exit-code', action='store_true', help='When any task fails, exit with non-zero status (default: only if disBatch itself fails)')
-        argp.add_argument('-w', '--web', action='store_true', help='Enable web interface.')
-        argp.add_argument('--kvsserver', nargs='?', default=True, metavar='HOST:PORT', help='Use a running KVS server.')
-        source = argp.add_mutually_exclusive_group(required=True)
-        source.add_argument('--taskcommand', default=None, metavar='COMMAND', help='Tasks will come from the command specified via the KVS server (passed in the environment).')
-        source.add_argument('--taskserver', nargs='?', default=False, metavar='HOST:PORT', help='Tasks will come from the KVS server.')
-        source.add_argument('taskfile', nargs='?', default=None, type=argparse.FileType('r', 1), help='File with tasks, one task per line ("-" for stdin)') #TODO: Change "-" remark?
-        commonContextArgs = contextArgs(argp)
-        args = argp.parse_args()
-
-        if args.mailFreq and not args.mailTo:
-            argp.print_help()
-            sys.exit(1)
-        if not args.mailFreq and args.mailTo:
-            args.mailFreq = 1
-
-        if args.startup_only and (args.env_resource or args.retire_cmd or args.ssh_node):
-            argp.print_help()
-            sys.exit(1)
-
-        if not args.kvsserver:
-            args.kvsserver = args.taskserver
-        elif args.taskserver is None: # --taskserver with no argument
-            args.taskserver = args.kvsserver
-        elif args.taskserver and args.kvsserver != args.taskserver:
-            print('Cannot use different --kvsserver and --taskservers.', file=sys.stderr)
-            sys.exit(1)
-
-        try:
-            tfn = os.path.basename(args.taskfile.name).strip('<>')
-        except AttributeError:
-            tfn = 'STREAM'
-
-        forceDir = args.prefix[-1] == '/'
-        rp = os.path.realpath(args.prefix)
-        if os.path.isdir(rp):
-            uniqueId = rp + '/%s_disBatch_%s_%03d'%(tfn, time.strftime('%y%m%d%H%M%S'), int(random.random()*1000))
-        else:
-            if not forceDir:
-                rpp, name = os.path.split(rp)
-            else:
-                rpp, name = rp, '' # Be design, this will trigger the error exit.
-            if not os.path.isdir(rpp):
-                print(f'Directory {rpp} does not exist.', file=sys.stderr)
-                sys.exit(1)
-            uniqueId = rp
-            
-        logger = logging.getLogger('DisBatch')
-        lconf = {'format': '%(asctime)s %(levelname)-8s %(name)-15s: %(message)s', 'level': logging.INFO}
-        if args.logfile:
-            args.logfile.close()
-            lconf['filename'] = args.logfile.name
-        else:
-            lconf['filename'] = uniqueId + '_driver.log'
-        logging.basicConfig(**lconf)
-
-        logger.info('Starting feeder (%d) on %s in %s.', myPid, myHostname, os.getcwd())
-
-        if args.kvsserver is True:
-            # start our own
-            kvsst = kvsstcp.KVSServerThread(socket.gethostname(), 0)
-            kvsserver = '%s:%d'%kvsst.cinfo
-            kvsinfotxt = uniqueId + '_kvsinfo.txt'
-            with open(kvsinfotxt, 'w') as kvsi:
-                kvsi.write(kvsserver)
-            kvsenv = kvsst.env()
-        else:
-            # use one given (possibly via environment)
-            kvsst = None
-            kvsserver = args.kvsserver
-            kvsenv = None
-
-        logger.info('KVS Server: %s', kvsserver)
-        kvs = kvsstcp.KVSClient(kvsserver)
-        # Make pickle compatible copy of args.
-        targs = copy.copy(args)
-        if args.taskfile:
-            targs.taskfile = args.taskfile.name
-        if args.logfile:
-            targs.logfile = args.logfile.name
-        dbInfo = DisBatchInfo(targs, tfn, uniqueId, os.getcwd())
-        kvs.put('.db info', dbInfo)
-
-        taskProcess = None
-        resultKey = None
-        if args.taskfile:
-            taskSource = args.taskfile
-        else:
-            taskSource = KVSTaskSource(kvs)
-            if args.taskcommand:
-                logger.info('Tasks will come from: '+repr(args.taskcommand))
-                taskProcess = TaskProcess(taskSource, args.taskcommand, shell=True, env=kvsenv, close_fds=True)
-                taskSource.waitForSignIn()
-                resultKey = taskSource.resultkey
-                logger.info('Task source name: '+taskSource.name.decode('utf8')) #TODO: Think about the decoding a bit more?
-                
-        tasks = taskGenerator(taskSource)
-
-        if args.resume_from:
-            tasks = statusTaskFilter(tasks, parseStatusFiles(*args.resume_from), args.retry, args.force_resume)
-
-        if args.web:
-            from kvsstcp import wskvsmu
-            urlfile = uniqueId + '_url'
-            wskvsmu.main(kvsserver, urlfile=open(urlfile, 'w'), monitorspec=':gpvw')
-
-        DbUtilPath = '%s_dbUtil.sh'%uniqueId
-        DbRoot = os.path.dirname(disbatch.__file__)
-        fd = os.open(DbUtilPath, os.O_CREAT|os.O_TRUNC|os.O_WRONLY, 0o700)
-        os.write(fd, open(DbRoot+'/dbUtil.sh', 'r').read().format(DbUtilPath=DbUtilPath, DbRoot=DbRoot, kvsserver=kvsserver, uniqueId=uniqueId).encode('ascii'))
-        os.close(fd)
-
-        if not args.startup_only:
-            # Is there a cleaner way to do this?
-            extraArgs = []
-            argsD = args.__dict__
-            for name in commonContextArgs:
-                v = argsD[name]
-                if v is None: continue
-                aName = '--'+name.replace('_', '-')
-                if type(v) == bool:
-                    if v:
-                        extraArgs.append(aName)
-                elif type(v) == list:
-                    for e in v:
-                        extraArgs.extend([aName, str(e)])
-                else:
-                    extraArgs.extend([aName, str(v)])
-
-            subContext = SUB.Popen([DbUtilPath] + extraArgs, stdin=open(os.devnull, 'r'), stdout=open(uniqueId + '_context_wrap.out', 'w'), stderr=open(uniqueId + '_context_wrap.err', 'w'), close_fds=True)
-        else:
-            print('Run this script to add compute contexts:\n   ' + DbUtilPath)
-            subContext = None
-
-        driver = Driver(kvs, dbInfo, tasks, getattr(taskSource, 'resultkey', resultKey))
-        try:
-            while driver.is_alive():
-                if taskProcess and taskProcess.r:
-                    logger.warn('Task generator failed; forcing shutdown')
-                    sys.exit(taskProcess.r)
-                driver.join(PulseTime)
-                kvs.put('.controller', ('driver heart beat', None))
-        except Exception as e:
-            logger.exception('Watchdog')
-        finally:
-            try:
-                logger.info("Shutting down")
-                # TODO: Filter out engines with 0 slots (already shutdown)?
-                eks = []
-                for ex, e in driver.engines.items():
-                    eks.append(ex)
-                    e.stop()
-
-                logger.info("checking engines: %r", eks)
-                for attempt in [1, 2, 3]:
-                    neks = []
-                    for ek in eks:
-                        status = kvs.view('engine %d'%ek)
-                        logger.info('engine %s reports %s.', ek, status)
-                        if status != 'engine stopped':
-                            neks.append(ek)
-                    if not neks: break
-                    logger.info('Hold outs: %r', neks)
-                    eks = neks
-                    time.sleep(3)
-            except Exception as e:
-                logger.exception('During shutdown')
-            if kvsst:
-                logger.info('Shutting down KVS server.')
-                kvs.shutdown()
-            else:
-                kvs.close()
-            if args.kvsserver is True:
-                try:
-                    os.unlink(kvsinfotxt)
-                except OSError:
-                    # may have been already removed -- can happen if multiple disbatch runs in same directory
-                    pass
-            if args.web: os.unlink(urlfile)
-            if subContext:
-                killPatiently(subContext, 'Execution context')
-        if subContext and subContext.returncode:
-            print('Some engine processes failed -- please check the logs', file=sys.stderr)
-            sys.exit(1)
-
-        if args.exit_code and driver.failed:
-            print('Some tasks failed with non-zero exit codes -- please check the logs', file=sys.stderr)
-            sys.exit(1)
->>>>>>> dd2323aa
+disBatch.main()