--- conflicted
+++ resolved
@@ -28,15 +28,8 @@
 ( echo "28 running on" $(hostname) ; date ; sleep 10 ; date ; )
 ( echo "29 running on" $(hostname) ; date ; sleep 10 ; date ; )
 #DISBATCH BARRIER
+#DISBATCH BARRIER mykey
 #DISBATCH BARRIER
-#DISBATCH BARRIER
-<<<<<<< HEAD
-( echo "30 running on" $(hostname) ; date ; sleep 10 ; date ; )
-#DISBATCH BARRIER mykey
-( echo "31 running on" $(hostname) ; date ; sleep 10 ; date ; )
-( echo "32 running on" $(hostname) ; date ; sleep 10 ; date ; )
-=======
->>>>>>> 5b600bf9
 ( echo "33 running on" $(hostname) ; date ; sleep 10 ; date ; )
 ( echo "34 running on" $(hostname) ; date ; sleep 10 ; date ; )
 ( echo "35 running on" $(hostname) ; date ; sleep 10 ; date ; )
@@ -54,17 +47,13 @@
 
 #DISBATCH BARRIER
 #DISBATCH SUFFIX ( echo "${DISBATCH_REPEAT_INDEX} running on" $(hostname) ; date ; sleep 10 ; date ; )  > ${DISBATCH_NAMETASKS}_${DISBATCH_JOBID}_${DISBATCH_TASKID}_${DISBATCH_REPEAT_INDEX}.log
-<<<<<<< HEAD
-#DISBATCH REPEAT 7 start 37
+#DISBATCH REPEAT 7 start 40
 
 # fail two in repeat
 #DISBATCH SUFFIX  > ${DISBATCH_NAMETASKS}_${DISBATCH_JOBID}_${DISBATCH_TASKID}_${DISBATCH_REPEAT_INDEX}.log
 #DISBATCH REPEAT 3 start 44 ( echo "$DISBATCH_REPEAT_INDEX running on" $(hostname) ; date ; sleep 10 ; date ; [[ $DISBATCH_REPEAT_INDEX -eq 46 ]] )
-=======
-#DISBATCH REPEAT 7 start 40
 
 #DISBATCH BARRIER
 #DISBATCH SUFFIX  > ${DISBATCH_NAMETASKS}_${DISBATCH_JOBID}_${DISBATCH_TASKID}.log
 # All engines are idle at this point. Running one last task should trigger retirement(s) of all but one engine.
-( echo "48 running on" $(hostname) ; date ; sleep 10 ; date ; )
->>>>>>> 5b600bf9
+( echo "48 running on" $(hostname) ; date ; sleep 10 ; date ; )