--- conflicted
+++ resolved
@@ -1,9 +1,5 @@
 # Note there is a space at the end of the next line.
-<<<<<<< HEAD
-#DISBATCH PREFIX cd . ; 
-=======
 #DISBATCH PREFIX echo 'EDIT TASK FILE, CHANGE PREFIX DIRECTIVE TO "#DISBATCH PREFIX cd /appropriate/test/output/directory ; "' > NeedToEditTaskFile; exit ; 
->>>>>>> 2ce3a923
 #DISBATCH SUFFIX  > ${DISBATCH_NAMETASKS}_${DISBATCH_JOBID}_${DISBATCH_TASKID}.log
 
 # parathenses are important in this example so that all output is
@@ -41,24 +37,16 @@
 # leak some output
 ( echo "35 running on" $(hostname) ; date ; sleep 10 ; date ; ) ; echo 'missed some output'
 
-<<<<<<< HEAD
-( echo "36 running on" $(hostname) ; date ; sleep 10 ; date ; )
-( echo "37 running on" $(hostname) ; date ; sleep 10 ; date ; )
-( echo "38 running on" $(hostname) ; date ; sleep 10 ; date ; )
-( echo "39 running on" $(hostname) ; date ; sleep 10 ; date ; )
-( echo "40 running on" $(hostname) ; date ; sleep 10 ; date ; )
-( echo "41 running on" $(hostname) ; date ; sleep 10 ; date ; )
-( echo "42 running on" $(hostname) ; date ; sleep 10 ; date ; )
 # singleton repeat
-#DISBATCH REPEAT 1 start 43 ( echo "$DISBATCH_REPEAT_INDEX running on" $(hostname) ; date ; sleep 10 ; date ; )
-
-# fail two in repeat
-#DISBATCH REPEAT 3 start 44 ( echo "$DISBATCH_REPEAT_INDEX running on" $(hostname) ; date ; sleep 10 ; date ; [[ $DISBATCH_REPEAT_INDEX -eq 45 ]] )
+#DISBATCH REPEAT 1 start 36 ( echo "$DISBATCH_REPEAT_INDEX running on" $(hostname) ; date ; sleep 10 ; date ; )
 
 # empty repeat
 #DISBATCH REPEAT 0 start 1
-=======
+
 #DISBATCH BARRIER
 #DISBATCH SUFFIX ( echo "${DISBATCH_REPEAT_INDEX} running on" $(hostname) ; date ; sleep 10 ; date ; )  > ${DISBATCH_NAMETASKS}_${DISBATCH_JOBID}_${DISBATCH_TASKID}_${DISBATCH_REPEAT_INDEX}.log
 #DISBATCH REPEAT 7 start 37
->>>>>>> 2ce3a923
+
+# fail two in repeat
+#DISBATCH SUFFIX  > ${DISBATCH_NAMETASKS}_${DISBATCH_JOBID}_${DISBATCH_TASKID}_${DISBATCH_REPEAT_INDEX}.log
+#DISBATCH REPEAT 3 start 44 ( echo "$DISBATCH_REPEAT_INDEX running on" $(hostname) ; date ; sleep 10 ; date ; [[ $DISBATCH_REPEAT_INDEX -eq 46 ]] )